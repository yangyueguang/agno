--- conflicted
+++ resolved
@@ -36,11 +36,9 @@
 def get_session_title(session: AgentSession) -> str:
     if session is None:
         return "Unnamed session"
-
     session_name = session.session_data.get("session_name") if session.session_data is not None else None
     if session_name is not None:
         return session_name
-
     memory = session.memory
     if memory is not None:
         chats = memory.get("chats")
@@ -49,17 +47,11 @@
                 try:
                     chat_parsed = AgentChat.model_validate(_chat)
                     if chat_parsed.message is not None and chat_parsed.message.role == "user":
-<<<<<<< HEAD
-                        content = chat_parsed.message.content
-                        if isinstance(content, str):
+                        content = chat_parsed.message.get_content_string()
+                        if content:
                             return content
-                        elif isinstance(content, list):
-                            return " ".join(str(item) for item in content)
                         else:
-                            return str(content) or "No title"
-=======
-                        return chat_parsed.message.get_content_string() or "No title"
->>>>>>> 84683aa5
+                            return "No title"
                 except Exception as e:
                     logger.error(f"Error parsing chat: {e}")
     return "Unnamed session"